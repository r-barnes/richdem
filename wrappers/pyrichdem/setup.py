--- conflicted
+++ resolved
@@ -110,7 +110,6 @@
 
 # TODO: https://packaging.python.org/tutorials/distributing-packages/#configuring-your-project
 setuptools.setup(
-<<<<<<< HEAD
   name              = 'richdem',
   version           = '0.3.5',
   description       = 'High-Performance Terrain Analysis',
@@ -178,57 +177,4 @@
       'Programming Language :: Python :: 3.3',
       'Programming Language :: Python :: 3.4',
   ]
-=======
-    name="richdem",
-    version="2.3.1",
-    description="High-Performance Terrain Analysis",
-    long_description=long_description,
-    url="https://github.com/r-barnes/richdem",
-    author="Richard Barnes",
-    author_email="rbarnes@umn.edu",
-    license="GPLv3",
-    python_requires=">=3.7",
-    packages=setuptools.find_packages(),
-    entry_points={
-        "console_scripts": [
-            "rd_depression_filling=richdem.cli:DepressionFilling",
-            "rd_breach_depressions=richdem.cli:BreachDepressions",
-            "rd_flow_accumulation=richdem.cli:FlowAccumulation",
-            "rd_terrain_attribute=richdem.cli:TerrainAttribute",
-            "rd_info=richdem.cli:RdInfo",
-            "rd_compare=richdem.cli:RdCompare",
-        ]
-    },
-    ext_modules=ext_modules,
-    cmdclass={"build_ext": build_ext_compiler_check},
-    keywords="GIS terrain hydrology geomorphology raster",
-    install_requires=["numpy"],
-    # install_requires = [
-    #   "numpy>=1.7,<2; python_version > '3.4' or python_version < '3.0'",
-    #   "numpy>=1.7,<1.12; python_version < '3.4' and python_version > '3.0'"
-    # ],
-    # TODO: https://pypi.python.org/pypi?%3Aaction=list_classifiers
-    classifiers=[
-        "Development Status :: 4 - Beta",
-        "Environment :: Console",
-        "Intended Audience :: Developers",
-        "Intended Audience :: End Users/Desktop",
-        "Intended Audience :: Education",
-        "Intended Audience :: Science/Research",
-        "Intended Audience :: Other Audience",
-        "License :: OSI Approved :: GNU General Public License v3 (GPLv3)",
-        "Natural Language :: English",
-        "Topic :: Scientific/Engineering :: GIS",
-        "Topic :: Scientific/Engineering :: Information Analysis",
-        "Topic :: Scientific/Engineering :: Visualization",
-        "Topic :: Software Development :: Libraries",
-        # Specify the Python versions you support here. In particular, ensure
-        # that you indicate whether you support Python 2, Python 3 or both.
-        "Programming Language :: Python :: 3",
-        "Programming Language :: Python :: 3.7",
-        "Programming Language :: Python :: 3.8",
-        "Programming Language :: Python :: 3.9",
-        "Programming Language :: Python :: 3.10",
-    ],
->>>>>>> 3313b290
 )